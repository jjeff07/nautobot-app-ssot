--- conflicted
+++ resolved
@@ -133,11 +133,8 @@
 
 # Enable installed plugins. Add the name of each plugin to the list.
 PLUGINS = [
-<<<<<<< HEAD
-=======
     # Enable chatops after dropping Python 3.7 support
     # "nautobot_chatops",
->>>>>>> 9006390e
     "nautobot_device_lifecycle_mgmt",
     "nautobot_ssot",
 ]
