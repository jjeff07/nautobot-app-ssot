[tool.poetry]
name = "nautobot-ssot"
version = "1.3.2"
description = "Nautobot Single Source of Truth"
authors = ["Network to Code, LLC <info@networktocode.com>"]
license = "Apache-2.0"
readme = "README.md"
homepage = "https://github.com/nautobot/nautobot-plugin-ssot"
repository = "https://github.com/nautobot/nautobot-plugin-ssot"
documentation = "https://nautobot-plugin-ssot.readthedocs.io"
keywords = ["nautobot", "nautobot-plugin"]
classifiers = [
    "Intended Audience :: Developers",
    "Development Status :: 5 - Production/Stable",
    "Programming Language :: Python :: 3",
    "Programming Language :: Python :: 3.7",
    "Programming Language :: Python :: 3.8",
    "Programming Language :: Python :: 3.9",
]
include = [
    "LICENSE",
    "README.md",
]
packages = [
    { include = "nautobot_ssot" },
]

[tool.poetry.dependencies]
Markdown = "!=3.3.5"
<<<<<<< HEAD
cloudvision = { version = "^1.9.0", optional = true }
cvprac = { version = "^1.2.2", optional = true }
=======
PyYAML = { version = "^6", optional = true }
>>>>>>> dc803d27
diffsync = "^1.6.0"
dnspython = { version = "^2.1.0", optional = true }
nautobot = "^1.4.0"
nautobot-device-lifecycle-mgmt = { version = "^1.0.2", optional = true }
packaging = ">=21.3, <24"
prometheus-client = "~0.14.1"
python = "^3.7"

[tool.poetry.dev-dependencies]
bandit = "*"
black = "*"
coverage = "*"
django-debug-toolbar = "*"
# we need to pin flake8 because of package dependencies that cause it to downgrade and
# therefore cause issues with linting since older versions do not take .flake8 as config
flake8 = "^3.9.2"
invoke = "*"
ipython = "*"
pydocstyle = "*"
pylint = "*"
pylint-django = "*"
pytest = "*"
python-dotenv = "^0.21.1"
yamllint = "*"
Markdown = "*"
markdown-include = "*"
toml = "*"
# Rendering docs to HTML
mkdocs = "1.4.2"
# Material for MkDocs theme
mkdocs-material = "9.0.11"
# Render custom markdown for version added/changed/remove notes
mkdocs-version-annotations = "1.0.0"
# Automatic documentation from sources, for MkDocs
mkdocstrings = "0.20"
mkdocstrings-python = "0.8.3"
requests-mock = "^1.10.0"
parameterized = "^0.8.1"

[tool.poetry.plugins."nautobot_ssot.data_sources"]
"example" = "nautobot_ssot.sync.example:ExampleSyncWorker"

[tool.poetry.plugins."nautobot_ssot.data_targets"]
"example" = "nautobot_ssot.sync.example:ExampleSyncWorker"

[tool.poetry.extras]
aci = [
    "PyYAML",
]
all = [
<<<<<<< HEAD
    "cloudvision",
    "cvprac",
=======
    "PyYAML",
>>>>>>> dc803d27
    "dnspython",
    "nautobot-device-lifecycle-mgmt",
]
aristacv = [
    "cloudvision",
    "cvprac",
]
infoblox = [
    "dnspython",
]
nautobot-device-lifecycle-mgmt = [
    "nautobot-device-lifecycle-mgmt",
]

[tool.black]
line-length = 120
target-version = ['py37']
include = '\.pyi?$'
exclude = '''
(
  /(
      \.eggs         # exclude a few common directories in the
    | \.git          # root of the project
    | \.hg
    | \.mypy_cache
    | \.tox
    | \.venv
    | _build
    | buck-out
    | build
    | dist
  )/
  | settings.py     # This is where you define files that should not be stylized by black
                     # the root of the project
)
'''

[tool.pylint.master]
# Include the pylint_django plugin to avoid spurious warnings about Django patterns
load-plugins="pylint_django"
ignore=".venv"

[tool.pylint.basic]
# No docstrings required for private methods (Pylint default), or for test_ functions, or for inner Meta classes.
no-docstring-rgx="^(_|test_|Meta$)"

[tool.pylint.messages_control]
# Line length is enforced by Black, so pylint doesn't need to check it.
# Pylint and Black disagree about how to format multi-line arrays; Black wins.
disable = """,
    line-too-long,
    too-few-public-methods,
    """

[tool.pylint.miscellaneous]
# Don't flag TODO as a failure, let us commit with things that still need to be done in the code
notes = """,
    FIXME,
    XXX,
    """

[tool.pydocstyle]
convention = "google"
inherit = false
match = "(?!__init__).*\\.py"
match-dir = "(?!tests|migrations|development)[^\\.].*"
# D212 is enabled by default in google convention, and complains if we have a docstring like:
# """
# My docstring is on the line after the opening quotes instead of on the same line as them.
# """
# We've discussed and concluded that we consider this to be a valid style choice.
add_ignore = "D212"

[build-system]
requires = ["poetry_core>=1.0.0"]
build-backend = "poetry.core.masonry.api"

[tool.pytest.ini_options]
testpaths = [
    "tests"
]
addopts = "-vv --doctest-modules"<|MERGE_RESOLUTION|>--- conflicted
+++ resolved
@@ -27,12 +27,9 @@
 
 [tool.poetry.dependencies]
 Markdown = "!=3.3.5"
-<<<<<<< HEAD
+PyYAML = { version = "^6", optional = true }
 cloudvision = { version = "^1.9.0", optional = true }
 cvprac = { version = "^1.2.2", optional = true }
-=======
-PyYAML = { version = "^6", optional = true }
->>>>>>> dc803d27
 diffsync = "^1.6.0"
 dnspython = { version = "^2.1.0", optional = true }
 nautobot = "^1.4.0"
@@ -83,12 +80,9 @@
     "PyYAML",
 ]
 all = [
-<<<<<<< HEAD
+    "PyYAML",
     "cloudvision",
     "cvprac",
-=======
-    "PyYAML",
->>>>>>> dc803d27
     "dnspython",
     "nautobot-device-lifecycle-mgmt",
 ]
