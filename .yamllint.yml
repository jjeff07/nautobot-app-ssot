--- conflicted
+++ resolved
@@ -10,8 +10,5 @@
     quote-type: "double"
 ignore: |
   .venv/
-<<<<<<< HEAD
   nautobot_ssot/integrations/aci/diffsync/device-types/
-=======
-  compose.yaml
->>>>>>> 2bd55ecb
+  compose.yaml